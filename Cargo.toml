--- conflicted
+++ resolved
@@ -54,18 +54,15 @@
 exponential-backoff = {git = "https://github.com/yoshuawuyts/exponential-backoff", branch = "master"}
 semtech-udp = { version = ">=0.9.4,<1", default-features=false, features=["server"] }
 helium-proto = { git = "https://github.com/helium/proto", branch="master", features=["services"]}
-<<<<<<< HEAD
 # helium-crypto = { git = "https://github.com/helium/helium-crypto-rs", features = ["ecc608"]}
 helium-crypto = { path = "../helium-crypto-rs", features = ["ecc608"]}
-=======
-helium-crypto = { git = "https://github.com/helium/helium-crypto-rs", tag = "v0.4.1" }
->>>>>>> 9ab95619
 longfi = { git = "https://github.com/helium/longfi-rs", branch = "main" }
 
 [features]
 default = [ "ecc608" ]
 ecc608 = [ "helium-crypto/ecc608" ]
 tpm = ["helium-crypto/tpm"]
+tee = ["helium-crypto/tee"]
 
 [profile.release]
 opt-level = "z"
@@ -74,7 +71,4 @@
 panic = "abort"
 #debug = true
 #strip = "debuginfo"
-strip = "symbols"
-
-[features]
-tee = ["helium-crypto/tee"]+strip = "symbols"